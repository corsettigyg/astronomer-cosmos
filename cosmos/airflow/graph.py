from __future__ import annotations

from collections import OrderedDict, defaultdict
from copy import deepcopy
from typing import Any, Callable, Union

try:  # Airflow 3
    from airflow.sdk.bases.operator import BaseOperator
except ImportError:  # Airflow 2
    from airflow.models import BaseOperator

from airflow.models.base import ID_LEN as AIRFLOW_MAX_ID_LENGTH
from airflow.models.dag import DAG
from airflow.utils.task_group import TaskGroup

from cosmos.config import RenderConfig
from cosmos.constants import (
    DBT_SETUP_ASYNC_TASK_ID,
    DBT_TEARDOWN_ASYNC_TASK_ID,
    DEFAULT_DBT_RESOURCES,
    SUPPORTED_BUILD_RESOURCES,
    TESTABLE_DBT_RESOURCES,
    DbtResourceType,
    ExecutionMode,
    SourceRenderingBehavior,
    TestBehavior,
    TestIndirectSelection,
)
from cosmos.core.airflow import get_airflow_task as create_airflow_task
from cosmos.core.graph.entities import Task as TaskMetadata
from cosmos.dbt.graph import DbtNode
from cosmos.exceptions import CosmosValueError
from cosmos.log import get_logger
from cosmos.settings import enable_setup_async_task, enable_teardown_async_task

logger = get_logger(__name__)


def _snake_case_to_camelcase(value: str) -> str:
    """Convert snake_case to CamelCase

    Example: foo_bar_baz -> FooBarBaz

    :param value: Value to convert to CamelCase
    :return: Converted value
    """
    return "".join(x.capitalize() for x in value.lower().split("_"))


def calculate_operator_class(
    execution_mode: ExecutionMode,
    dbt_class: str,
) -> str:
    """
    Given an execution mode and dbt class, return the operator class path to use.

    :param execution_mode: Cosmos execution mode (e.g. local, virtualenv, docker, kubernetes)
    :param dbt_class: The dbt command being used (e.g. DbtSnapshot, DbtRun, DbtSeed)
    :returns: path string to the correspondent Cosmos Airflow operator
    (e.g. cosmos.operators.localDbtSnapshotLocalOperator)
    """
    return (
        f"cosmos.operators.{execution_mode.value}.{dbt_class}{_snake_case_to_camelcase(execution_mode.value)}Operator"
    )


def calculate_leaves(tasks_ids: list[str], nodes: dict[str, DbtNode]) -> list[str]:
    """
    Return a list of unique_ids for nodes that are not parents (don't have dependencies on other tasks).

    :param tasks_ids: Node/task IDs which are materialized in the Airflow DAG
    :param nodes: Dictionary mapping dbt nodes (node.unique_id to node)
    :returns: List of unique_ids for the nodes that are graph leaves
    """
    parents = []
    leaves = []
    materialized_nodes = [node for node in nodes.values() if node.unique_id in tasks_ids]
    for node in materialized_nodes:
        parents.extend(node.depends_on)
    parents_ids = set(parents)
    for node in materialized_nodes:
        if node.unique_id not in parents_ids:
            leaves.append(node.unique_id)
    return leaves


def exclude_detached_tests_if_needed(
    node: DbtNode,
    task_args: dict[str, str],
    detached_from_parent: dict[str, DbtNode] | None = None,
) -> None:
    """
    Add exclude statements if there are tests associated to the model that should be run detached from the model/tests.

    Change task_args in-place.
    """
    if detached_from_parent is None:
        detached_from_parent = {}
    exclude: list[str] = task_args.get("exclude", [])  # type: ignore
    tests_detached_from_this_node: list[DbtNode] = detached_from_parent.get(node.unique_id, [])  # type: ignore
    for test_node in tests_detached_from_this_node:
        exclude.append(test_node.resource_name.split(".")[0])
    if exclude:
        task_args["exclude"] = exclude  # type: ignore


def _override_profile_if_needed(task_kwargs: dict[str, Any], profile_kwargs_override: dict[str, Any]) -> None:
    """
    Changes in-place the profile configuration if it needs to be overridden.
    """
    if profile_kwargs_override:
        modified_profile_config = deepcopy(task_kwargs["profile_config"])
        modified_profile_kwargs_override = deepcopy(profile_kwargs_override)
        profile_mapping_override = modified_profile_kwargs_override.pop("profile_mapping", {})
        for key, value in modified_profile_kwargs_override.items():
            setattr(modified_profile_config, key, value)
        if modified_profile_config.profile_mapping and profile_mapping_override:
            for key, value in profile_mapping_override.items():
                setattr(modified_profile_config.profile_mapping, key, value)
        task_kwargs["profile_config"] = modified_profile_config


def create_test_task_metadata(
    test_task_name: str,
    execution_mode: ExecutionMode,
    test_indirect_selection: TestIndirectSelection,
    task_args: dict[str, Any],
    on_warning_callback: Callable[..., Any] | None = None,
    node: DbtNode | None = None,
    render_config: RenderConfig | None = None,
    detached_from_parent: dict[str, DbtNode] | None = None,
    enable_owner_inheritance: bool | None = None,
) -> TaskMetadata:
    """
    Create the metadata that will be used to instantiate the Airflow Task that will be used to run the Dbt test node.

    :param test_task_name: Name of the Airflow task to be created
    :param execution_mode: The Cosmos execution mode we're aiming to run the dbt task at (e.g. local)
    :param task_args: Arguments to be used to instantiate an Airflow Task
    :param on_warning_callback: A callback function called on warnings with additional Context variables “test_names”
    and “test_results” of type List.
    :param node: If the test relates to a specific node, the node reference
    :param detached_from_parent: Dictionary that maps node ids and their children tests that should be run detached
    :returns: The metadata necessary to instantiate the source dbt node as an Airflow task.
    """
    task_args = dict(task_args)
    task_args["on_warning_callback"] = on_warning_callback
    extra_context = {}
    detached_from_parent = detached_from_parent or {}
    task_owner = ""

    if test_indirect_selection != TestIndirectSelection.EAGER:
        task_args["indirect_selection"] = test_indirect_selection.value
    if node is not None:
        if node.resource_type == DbtResourceType.MODEL:
            task_args["models"] = node.resource_name
        elif node.resource_type == DbtResourceType.SOURCE:
            task_args["select"] = f"source:{node.resource_name}"
        elif is_detached_test(node):
            task_args["select"] = node.resource_name.split(".")[0]
        else:  # tested with node.resource_type == DbtResourceType.SEED or DbtResourceType.SNAPSHOT
            task_args["select"] = node.resource_name

        extra_context = {"dbt_node_config": node.context_dict}
        task_owner = node.owner

    elif render_config is not None:  # TestBehavior.AFTER_ALL
        task_args["select"] = render_config.select
        task_args["selector"] = render_config.selector
        task_args["exclude"] = render_config.exclude

    if node:
        exclude_detached_tests_if_needed(node, task_args, detached_from_parent)
        _override_profile_if_needed(task_args, node.profile_config_to_override)

    if not enable_owner_inheritance:
        task_owner = ""

    args_to_override: dict[str, Any] = {}
    if node:
        args_to_override = node.operator_kwargs_to_override

    return TaskMetadata(
        id=test_task_name,
        owner=task_owner,
        operator_class=calculate_operator_class(
            execution_mode=execution_mode,
            dbt_class="DbtTest",
        ),
        arguments={**task_args, **args_to_override},
        extra_context=extra_context,
    )


def _get_task_id_and_args(
    node: DbtNode,
    args: dict[str, Any],
    use_task_group: bool,
    normalize_task_id: Callable[..., Any] | None,
    normalize_task_display_name: Callable[..., Any] | None,
    resource_suffix: str,
    include_resource_type: bool = False,
) -> tuple[str, dict[str, Any]]:
    """
    Generate task ID and update args with display name if needed.
    """
    args_update = args
    task_name = f"{node.name}_{resource_suffix}"

    if include_resource_type:
        task_name = f"{node.name}_{node.resource_type.value}_{resource_suffix}"

    if use_task_group:
        task_id = resource_suffix

    elif normalize_task_id and not normalize_task_display_name:
        task_id = normalize_task_id(node)
        args_update["task_display_name"] = task_name
    elif not normalize_task_id and normalize_task_display_name:
        task_id = task_name
        args_update["task_display_name"] = normalize_task_display_name(node)
    elif normalize_task_id and normalize_task_display_name:
        task_id = normalize_task_id(node)
        args_update["task_display_name"] = normalize_task_display_name(node)
    else:
        task_id = task_name

    return task_id, args_update


def create_dbt_resource_to_class(test_behavior: TestBehavior) -> dict[str, str]:
    """
    Return the map from dbt node type to Cosmos class prefix that should be used
    to handle them.
    """

    if test_behavior == TestBehavior.BUILD:
        dbt_resource_to_class = {
            DbtResourceType.MODEL: "DbtBuild",
            DbtResourceType.SNAPSHOT: "DbtBuild",
            DbtResourceType.SEED: "DbtBuild",
            DbtResourceType.TEST: "DbtTest",
            DbtResourceType.SOURCE: "DbtSource",
        }
    else:
        dbt_resource_to_class = {
            DbtResourceType.MODEL: "DbtRun",
            DbtResourceType.SNAPSHOT: "DbtSnapshot",
            DbtResourceType.SEED: "DbtSeed",
            DbtResourceType.TEST: "DbtTest",
            DbtResourceType.SOURCE: "DbtSource",
        }
    return dbt_resource_to_class


def create_task_metadata(
    node: DbtNode,
    execution_mode: ExecutionMode,
    args: dict[str, Any],
    dbt_dag_task_group_identifier: str,
    use_task_group: bool = False,
    source_rendering_behavior: SourceRenderingBehavior = SourceRenderingBehavior.NONE,
    normalize_task_id: Callable[..., Any] | None = None,
    normalize_task_display_name: Callable[..., Any] | None = None,
    test_behavior: TestBehavior = TestBehavior.AFTER_ALL,
    test_indirect_selection: TestIndirectSelection = TestIndirectSelection.EAGER,
    on_warning_callback: Callable[..., Any] | None = None,
    detached_from_parent: dict[str, DbtNode] | None = None,
    enable_owner_inheritance: bool | None = None,
) -> TaskMetadata | None:
    """
    Create the metadata that will be used to instantiate the Airflow Task used to run the Dbt node.

    :param node: The dbt node which we desired to convert into an Airflow Task
    :param execution_mode: Where Cosmos should run each dbt task (e.g. ExecutionMode.LOCAL, ExecutionMode.KUBERNETES).
         Default is ExecutionMode.LOCAL.
    :param args: Arguments to be used to instantiate an Airflow Task
    :param dbt_dag_task_group_identifier: Identifier to refer to the DbtDAG or DbtTaskGroup in the DAG.
    :param use_task_group: It determines whether to use the name as a prefix for the task id or not.
        If it is False, then use the name as a prefix for the task id, otherwise do not.
    :param on_warning_callback: A callback function called on warnings with additional Context variables “test_names”
        and “test_results” of type List. This is param available for dbt test and dbt source freshness command.
    :param detached_from_parent: Dictionary that maps node ids and their children tests that should be run detached
    :returns: The metadata necessary to instantiate the source dbt node as an Airflow task.
    """
    dbt_resource_to_class = create_dbt_resource_to_class(test_behavior)

    args = {**args, **{"models": node.resource_name}}

    if DbtResourceType(node.resource_type) in DEFAULT_DBT_RESOURCES and node.resource_type in dbt_resource_to_class:
        extra_context: dict[str, Any] = {
            "dbt_node_config": node.context_dict,
            "dbt_dag_task_group_identifier": dbt_dag_task_group_identifier,
            "package_name": node.package_name,
        }

        if test_behavior == TestBehavior.BUILD and node.resource_type in SUPPORTED_BUILD_RESOURCES:
            if test_indirect_selection != TestIndirectSelection.EAGER:
                args["indirect_selection"] = test_indirect_selection.value
            args["on_warning_callback"] = on_warning_callback
            exclude_detached_tests_if_needed(node, args, detached_from_parent)
            task_id, args = _get_task_id_and_args(
                node,
                args,
                use_task_group,
                normalize_task_id,
                normalize_task_display_name,
                "build",
                include_resource_type=True,
            )
        elif node.resource_type == DbtResourceType.MODEL:
            task_id, args = _get_task_id_and_args(
                node, args, use_task_group, normalize_task_id, normalize_task_display_name, "run"
            )
        elif node.resource_type == DbtResourceType.SOURCE:
            args["on_warning_callback"] = on_warning_callback

            if (source_rendering_behavior == SourceRenderingBehavior.NONE) or (
                source_rendering_behavior == SourceRenderingBehavior.WITH_TESTS_OR_FRESHNESS
                and node.has_freshness is False
                and node.has_test is False
            ):
                return None
            args["select"] = f"source:{node.resource_name}"
            args.pop("models")
            task_id, args = _get_task_id_and_args(
                node, args, use_task_group, normalize_task_id, normalize_task_display_name, "source"
            )
            if node.has_freshness is False and source_rendering_behavior == SourceRenderingBehavior.ALL:
                # render sources without freshness as empty operators
                # empty operator does not accept custom parameters (e.g., profile_args). recreate the args.
                if "task_display_name" in args:
                    args = {"task_display_name": args["task_display_name"]}
                else:
                    args = {}
                return TaskMetadata(id=task_id, operator_class="airflow.operators.empty.EmptyOperator", arguments=args)
        else:
            task_id, args = _get_task_id_and_args(
                node, args, use_task_group, normalize_task_id, normalize_task_display_name, node.resource_type.value
            )

        _override_profile_if_needed(args, node.profile_config_to_override)

        task_owner = node.owner

        if not enable_owner_inheritance:
            task_owner = ""

        task_metadata = TaskMetadata(
            id=task_id,
            owner=task_owner,
            operator_class=calculate_operator_class(
                execution_mode=execution_mode, dbt_class=dbt_resource_to_class[node.resource_type]
            ),
            arguments={**args, **node.operator_kwargs_to_override},
            extra_context=extra_context,
        )
        return task_metadata
    else:
        msg = (
            f"Unavailable conversion function for <{node.resource_type}> (node <{node.unique_id}>). "
            "Define a converter function using render_config.node_converters."
        )
        logger.warning(msg)
        return None


def is_detached_test(node: DbtNode) -> bool:
    """
    Identify if node should be rendered detached from the parent. Conditions that should be met:
    * is a test
    * has multiple parents
    """
    if node.resource_type == DbtResourceType.TEST and len(node.depends_on) > 1:
        return True
    return False


def generate_task_or_group(
    dag: DAG,
    task_group: TaskGroup | None,
    node: DbtNode,
    execution_mode: ExecutionMode,
    task_args: dict[str, Any],
    test_behavior: TestBehavior,
    source_rendering_behavior: SourceRenderingBehavior,
    test_indirect_selection: TestIndirectSelection,
    on_warning_callback: Callable[..., Any] | None,
    normalize_task_id: Callable[..., Any] | None = None,
    normalize_task_display_name: Callable[..., Any] | None = None,
    detached_from_parent: dict[str, DbtNode] | None = None,
    enable_owner_inheritance: bool | None = None,
    **kwargs: Any,
) -> BaseOperator | TaskGroup | None:
    task_or_group: BaseOperator | TaskGroup | None = None
    detached_from_parent = detached_from_parent or {}

    use_task_group = (
        node.resource_type in TESTABLE_DBT_RESOURCES
        and test_behavior == TestBehavior.AFTER_EACH
        and node.has_test is True
    )

    task_meta = create_task_metadata(
        node=node,
        execution_mode=execution_mode,
        args=task_args,
        dbt_dag_task_group_identifier=_get_dbt_dag_task_group_identifier(dag, task_group),
        use_task_group=use_task_group,
        source_rendering_behavior=source_rendering_behavior,
        normalize_task_id=normalize_task_id,
        normalize_task_display_name=normalize_task_display_name,
        test_behavior=test_behavior,
        test_indirect_selection=test_indirect_selection,
        on_warning_callback=on_warning_callback,
        detached_from_parent=detached_from_parent,
        enable_owner_inheritance=enable_owner_inheritance,
    )

    # In most cases, we'll  map one DBT node to one Airflow task
    # The exception are the test nodes, since it would be too slow to run test tasks individually.
    # If test_behaviour=="after_each", each model task will be bundled with a test task, using TaskGroup
    if task_meta and not node.resource_type == DbtResourceType.TEST:
        if use_task_group:
            with TaskGroup(dag=dag, group_id=node.name, parent_group=task_group) as model_task_group:
                task = create_airflow_task(task_meta, dag, task_group=model_task_group)
                test_meta = create_test_task_metadata(
                    "test",
                    execution_mode,
                    test_indirect_selection,
                    task_args=task_args,
                    node=node,
                    on_warning_callback=on_warning_callback,
                    detached_from_parent=detached_from_parent,
                    enable_owner_inheritance=enable_owner_inheritance,
                )
                test_task = create_airflow_task(test_meta, dag, task_group=model_task_group)
                task >> test_task
                task_or_group = model_task_group
        else:
            task_or_group = create_airflow_task(task_meta, dag, task_group=task_group)

    return task_or_group


def _get_dbt_dag_task_group_identifier(dag: DAG, task_group: TaskGroup | None) -> str:
    dag_id = dag.dag_id
    task_group_id = task_group.group_id if task_group else None
    identifiers_list = []
    if dag_id:
        identifiers_list.append(dag_id)
    if task_group_id:
        identifiers_list.append(task_group_id)
    dag_task_group_identifier = "__".join(identifiers_list)

    return dag_task_group_identifier


def _add_dbt_setup_async_task(
    dag: DAG,
    execution_mode: ExecutionMode,
    task_args: dict[str, Any],
    tasks_map: dict[str, Any],
    task_group: TaskGroup | None,
    render_config: RenderConfig | None = None,
    async_py_requirements: list[str] | None = None,
) -> None:
    if execution_mode != ExecutionMode.AIRFLOW_ASYNC:
        return

    if not async_py_requirements:
        raise CosmosValueError("ExecutionConfig.AIRFLOW_ASYNC needs async_py_requirements to be set")

    if render_config is not None:
        task_args["select"] = render_config.select
        task_args["selector"] = render_config.selector
        task_args["exclude"] = render_config.exclude
        task_args["py_requirements"] = async_py_requirements

    setup_task_metadata = TaskMetadata(
        id=DBT_SETUP_ASYNC_TASK_ID,
        operator_class="cosmos.operators._asynchronous.SetupAsyncOperator",
        arguments=task_args,
        extra_context={"dbt_dag_task_group_identifier": _get_dbt_dag_task_group_identifier(dag, task_group)},
    )
    setup_airflow_task = create_airflow_task(setup_task_metadata, dag, task_group=task_group)

    for task_id, task in tasks_map.items():
        if not task.upstream_list:
            setup_airflow_task >> task

    tasks_map[DBT_SETUP_ASYNC_TASK_ID] = setup_airflow_task


def should_create_detached_nodes(render_config: RenderConfig) -> bool:
    """
    Decide if we should calculate / insert detached nodes into the graph.
    """
    return render_config.should_detach_multiple_parents_tests and render_config.test_behavior in (
        TestBehavior.BUILD,
        TestBehavior.AFTER_EACH,
    )


def identify_detached_nodes(
    nodes: dict[str, DbtNode],
    render_config: RenderConfig,
    detached_nodes: dict[str, DbtNode],
    detached_from_parent: dict[str, list[DbtNode]],
) -> None:
    """
    Given the nodes that represent a dbt project and the test_behavior, identify the detached test nodes
    (test nodes that have multiple dependencies and should run independently).

    Change in-place the dictionaries detached_nodes (detached node ID : node) and detached_from_parent (parent node ID that
    is upstream to this test and the test node).
    """
    if should_create_detached_nodes(render_config):
        for node_id, node in nodes.items():
            if is_detached_test(node):
                detached_nodes[node_id] = node
                for parent_id in node.depends_on:
                    detached_from_parent[parent_id].append(node)


_counter = 0


def calculate_detached_node_name(node: DbtNode) -> str:
    """
    Given a detached test node, calculate its name. It will either be:
     - the name of the test with a "_test" suffix, if this is smaller than 250
     - or detached_{an incremental number}_test
    """
    # Note: this implementation currently relies on the fact that Airflow creates a new process
    # to parse each DAG both in the scheduler and also in the worker nodes. We logged a ticket to improved this:
    # https://github.com/astronomer/astronomer-cosmos/issues/1469
    node_name = f"{node.resource_name.split('.')[0]}_test"
    if not len(node_name) < AIRFLOW_MAX_ID_LENGTH:
        global _counter
        node_name = f"detached_{_counter}_test"
        _counter += 1
    return node_name


def _add_teardown_task(
    dag: DAG,
    execution_mode: ExecutionMode,
    task_args: dict[str, Any],
    tasks_map: dict[str, Any],
    task_group: TaskGroup | None,
    render_config: RenderConfig | None = None,
    async_py_requirements: list[str] | None = None,
) -> None:
    if execution_mode != ExecutionMode.AIRFLOW_ASYNC:
        return

    if not async_py_requirements:
        raise CosmosValueError("ExecutionConfig.AIRFLOW_ASYNC needs async_py_requirements to be set")

    if render_config is not None:
        task_args["select"] = render_config.select
        task_args["selector"] = render_config.selector
        task_args["exclude"] = render_config.exclude
        task_args["py_requirements"] = async_py_requirements

    teardown_task_metadata = TaskMetadata(
        id=DBT_TEARDOWN_ASYNC_TASK_ID,
        operator_class="cosmos.operators._asynchronous.TeardownAsyncOperator",
        arguments=task_args,
        extra_context={"dbt_dag_task_group_identifier": _get_dbt_dag_task_group_identifier(dag, task_group)},
    )
    teardown_airflow_task = create_airflow_task(teardown_task_metadata, dag, task_group=task_group)

    for task_id, task in tasks_map.items():
        if len(task.downstream_list) == 0:
            task >> teardown_airflow_task

    tasks_map[DBT_TEARDOWN_ASYNC_TASK_ID] = teardown_airflow_task


def build_airflow_graph(
    nodes: dict[str, DbtNode],
    dag: DAG,  # Airflow-specific - parent DAG where to associate tasks and (optional) task groups
    execution_mode: ExecutionMode,  # Cosmos-specific - decide what which class to use
    task_args: dict[str, Any],  # Cosmos/DBT - used to instantiate tasks
    test_indirect_selection: TestIndirectSelection,  # Cosmos/DBT - used to set test indirect selection mode
    dbt_project_name: str,  # DBT / Cosmos - used to name test task if mode is after_all,
    render_config: RenderConfig,
    task_group: TaskGroup | None = None,
    on_warning_callback: Callable[..., Any] | None = None,  # argument specific to the DBT test command
    async_py_requirements: list[str] | None = None,
) -> dict[str, Union[TaskGroup, BaseOperator]]:
    """
    Instantiate dbt `nodes` as Airflow tasks within the given `task_group` (optional) or `dag` (mandatory).

    The following arguments affect how each airflow task is instantiated:
    * `execution_mode`
    * `task_args`

    The parameter `test_behavior` influences how many and where test nodes will be added, while the argument
    `on_warning_callback` allows users to set a callback function to be called depending on the test result.
    If the `test_behavior` is None, no test nodes are added. Otherwise, if the `test_behaviour` is `after_all`,
    a single test task will be added after the Cosmos leave tasks, and it is named using `dbt_project_name`.
    Finally, if the `test_behaviour` is `after_each`, a test will be added after each model.

    :param nodes: Dictionary mapping dbt nodes (node.unique_id to node)
    :param dag: Airflow DAG instance
    :param execution_mode: Where Cosmos should run each dbt task (e.g. ExecutionMode.LOCAL, ExecutionMode.KUBERNETES).
        Default is ExecutionMode.LOCAL.
    :param task_args: Arguments to be used to instantiate an Airflow Task
    :param dbt_project_name: Name of the dbt pipeline of interest
    :param task_group: Airflow Task Group instance
    :param on_warning_callback: A callback function called on warnings with additional Context variables “test_names”
    and “test_results” of type List.
    :return: Dictionary mapping dbt nodes (node.unique_id to Airflow task)
    """
    node_converters = render_config.node_converters or {}
    test_behavior = render_config.test_behavior
    source_rendering_behavior = render_config.source_rendering_behavior
    normalize_task_id = render_config.normalize_task_id
<<<<<<< HEAD
    normalize_task_display_name = render_config.normalize_task_display_name
=======
    enable_owner_inheritance = render_config.enable_owner_inheritance
>>>>>>> d8056626
    tasks_map: dict[str, Union[TaskGroup, BaseOperator]] = {}
    task_or_group: TaskGroup | BaseOperator

    # Identify test nodes that should be run detached from the associated dbt resource nodes because they
    # have multiple parents
    detached_nodes: dict[str, DbtNode] = OrderedDict()
    detached_from_parent: dict[str, list[DbtNode]] = defaultdict(list)
    identify_detached_nodes(nodes, render_config, detached_nodes, detached_from_parent)

    for node_id, node in nodes.items():
        conversion_function = node_converters.get(node.resource_type, generate_task_or_group)
        if conversion_function != generate_task_or_group:
            logger.warning(
                "The `node_converters` attribute is an experimental feature. "
                "Its syntax and behavior can be changed before a major release."
            )
        logger.debug(f"Converting <{node.unique_id}> using <{conversion_function.__name__}>")
        task_or_group = conversion_function(  # type: ignore
            dag=dag,
            task_group=task_group,
            dbt_project_name=dbt_project_name,
            execution_mode=execution_mode,
            task_args=task_args,
            test_behavior=test_behavior,
            source_rendering_behavior=source_rendering_behavior,
            test_indirect_selection=test_indirect_selection,
            on_warning_callback=on_warning_callback,
            normalize_task_id=normalize_task_id,
            normalize_task_display_name=normalize_task_display_name,
            node=node,
            detached_from_parent=detached_from_parent,
            enable_owner_inheritance=enable_owner_inheritance,
        )
        if task_or_group is not None:
            logger.debug(f"Conversion of <{node.unique_id}> was successful!")
            tasks_map[node_id] = task_or_group

    # If test_behaviour=="after_all", there will be one test task, run by the end of the DAG
    # The end of a DAG is defined by the DAG leaf tasks (tasks which do not have downstream tasks)
    if test_behavior == TestBehavior.AFTER_ALL:
        test_meta = create_test_task_metadata(
            f"{dbt_project_name}_test",
            execution_mode,
            test_indirect_selection,
            task_args=task_args,
            on_warning_callback=on_warning_callback,
            render_config=render_config,
            enable_owner_inheritance=enable_owner_inheritance,
        )
        test_task = create_airflow_task(test_meta, dag, task_group=task_group)
        leaves_ids = calculate_leaves(tasks_ids=list(tasks_map.keys()), nodes=nodes)
        for leaf_node_id in leaves_ids:
            tasks_map[leaf_node_id] >> test_task
    elif test_behavior in (TestBehavior.BUILD, TestBehavior.AFTER_EACH):
        # Handle detached test nodes
        for node_id, node in detached_nodes.items():
            datached_node_name = calculate_detached_node_name(node)
            test_meta = create_test_task_metadata(
                datached_node_name,
                execution_mode,
                test_indirect_selection,
                task_args=task_args,
                on_warning_callback=on_warning_callback,
                render_config=render_config,
                node=node,
                enable_owner_inheritance=enable_owner_inheritance,
            )
            test_task = create_airflow_task(test_meta, dag, task_group=task_group)
            tasks_map[node_id] = test_task

    create_airflow_task_dependencies(nodes, tasks_map)
    if enable_setup_async_task:
        _add_dbt_setup_async_task(
            dag,
            execution_mode,
            task_args,
            tasks_map,
            task_group,
            render_config=render_config,
            async_py_requirements=async_py_requirements,
        )
    if enable_teardown_async_task:
        _add_teardown_task(
            dag,
            execution_mode,
            task_args,
            tasks_map,
            task_group,
            render_config=render_config,
            async_py_requirements=async_py_requirements,
        )
    return tasks_map


def create_airflow_task_dependencies(
    nodes: dict[str, DbtNode],
    tasks_map: dict[str, Union[TaskGroup, BaseOperator]],
) -> None:
    """
    Create the Airflow task dependencies between non-test nodes.
    :param nodes: Dictionary mapping dbt nodes (node.unique_id to node)
    :param tasks_map: Dictionary mapping dbt nodes (node.unique_id to Airflow task)
    """
    for node_id, node in nodes.items():
        for parent_node_id in node.depends_on:
            # depending on the node type, it will not have mapped 1:1 to tasks_map
            if (node_id in tasks_map) and (parent_node_id in tasks_map):
                tasks_map[parent_node_id] >> tasks_map[node_id]<|MERGE_RESOLUTION|>--- conflicted
+++ resolved
@@ -619,11 +619,8 @@
     test_behavior = render_config.test_behavior
     source_rendering_behavior = render_config.source_rendering_behavior
     normalize_task_id = render_config.normalize_task_id
-<<<<<<< HEAD
     normalize_task_display_name = render_config.normalize_task_display_name
-=======
     enable_owner_inheritance = render_config.enable_owner_inheritance
->>>>>>> d8056626
     tasks_map: dict[str, Union[TaskGroup, BaseOperator]] = {}
     task_or_group: TaskGroup | BaseOperator
 
